--- conflicted
+++ resolved
@@ -1,4 +1,3 @@
-<<<<<<< HEAD
 use std::{
     sync::{
         atomic::{AtomicBool, Ordering},
@@ -6,9 +5,6 @@
     },
     time::{Duration, Instant},
 };
-=======
-use std::time::{Duration, Instant};
->>>>>>> d852a168
 
 use sans_io_runtime::{
     backend::PollBackend, Controller, Task, TaskGroup, TaskGroupInput, TaskGroupOutputsState,
@@ -83,13 +79,8 @@
 }
 
 impl Task1 {
-<<<<<<< HEAD
-    fn new(cfg: Type1Cfg) -> Self {
-        Self { _cfg: cfg }
-=======
     fn new(_cfg: Type1Cfg) -> Self {
         Self { _cfg }
->>>>>>> d852a168
     }
 }
 
@@ -132,13 +123,8 @@
 }
 
 impl Task2 {
-<<<<<<< HEAD
-    fn new(cfg: Type2Cfg) -> Self {
-        Self { _cfg: cfg }
-=======
     fn new(_cfg: Type2Cfg) -> Self {
         Self { _cfg }
->>>>>>> d852a168
     }
 }
 
